package settings

import (
	"bytes"
	"crypto/tls"
	"errors"
	"fmt"
	"net"
	"sync"
	"time"

	"go.sia.tech/core/consensus"
	"go.sia.tech/core/types"
	"go.uber.org/zap"
	"golang.org/x/time/rate"
)

const (
	announcementTxnSize = 1000

	blocksPerMonth = 144 * 30 // 144 blocks per day * 30 days

	// defaultBurstSize allow for large reads and writes on the limiter
	defaultBurstSize = 256 * (1 << 20) // 256 MiB

	dnsUpdateFrequency = 30 * time.Second
)

type (
	// A Store persists the host's settings
	Store interface {
		// Settings returns the host's current settings. If the host has no
		// settings yet, ErrNoSettings must be returned.
		Settings() (Settings, error)
		// UpdateSettings updates the host's settings.
		UpdateSettings(s Settings) error
	}

	// Settings contains configuration options for the host.
	Settings struct {
		// Host settings
		AcceptingContracts  bool   `json:"acceptingContracts"`
		NetAddress          string `json:"netAddress"`
		MaxContractDuration uint64 `json:"maxContractDuration"`
		WindowSize          uint64 `json:"windowSize"`

		// Pricing
		ContractPrice     types.Currency `json:"contractPrice"`
		BaseRPCPrice      types.Currency `json:"baseRPCPrice"`
		SectorAccessPrice types.Currency `json:"sectorAccessPrice"`

		Collateral    types.Currency `json:"collateral"`
		MaxCollateral types.Currency `json:"maxCollateral"`

		MinStoragePrice types.Currency `json:"minStoragePrice"`
		MinEgressPrice  types.Currency `json:"minEgressPrice"`
		MinIngressPrice types.Currency `json:"minIngressPrice"`

<<<<<<< HEAD
		PriceTableValidity time.Duration `json:"priceTableValidity"`

		// Bandwidth limiter settings
		IngressLimit uint64 `json:"ingressLimit"`
		EgressLimit  uint64 `json:"egressLimit"`

=======
>>>>>>> 5901841b
		// Registry settings
		MaxRegistryEntries uint64 `json:"maxRegistryEntries"`

		// RHP3 settings
		AccountExpiry     time.Duration  `json:"accountExpiry"`
		MaxAccountBalance types.Currency `json:"maxAccountBalance"`

		// Bandwidth limiter settings
		IngressLimit uint64 `json:"ingressLimit"`
		EgressLimit  uint64 `json:"egressLimit"`

		// DNS settings
		DynDNS DNSSettings `json:"dynDNS"`

		Revision uint64 `json:"revision"`
	}

	// A TransactionPool broadcasts transactions to the network.
	TransactionPool interface {
		AcceptTransactionSet([]types.Transaction) error
		RecommendedFee() types.Currency
	}

	// A ChainManager manages the current consensus state
	ChainManager interface {
		TipState() consensus.State
	}

	// A Wallet manages funds and signs transactions
	Wallet interface {
		FundTransaction(txn *types.Transaction, amount types.Currency) ([]types.Hash256, func(), error)
		SignTransaction(cs consensus.State, txn *types.Transaction, toSign []types.Hash256, cf types.CoveredFields) error
	}

	// A ConfigManager manages the host's current configuration
	ConfigManager struct {
		dir               string
		hostKey           types.PrivateKey
		discoveredRHPAddr string

		store Store
		log   *zap.Logger

		cm     ChainManager
		tp     TransactionPool
		wallet Wallet

		mu       sync.Mutex // guards the following fields
		settings Settings   // in-memory cache of the host's settings

		ingressLimit *rate.Limiter
		egressLimit  *rate.Limiter

		dyndnsUpdateTimer *time.Timer
		lastIPv4          net.IP
		lastIPv6          net.IP

		rhp3WSTLS *tls.Config
	}
)

var (
	// DefaultSettings are the default settings for the host
	DefaultSettings = Settings{
		AcceptingContracts:  false,
		NetAddress:          "",
		MaxContractDuration: 6 * blocksPerMonth, // 6 months

		ContractPrice:     types.Siacoins(1).Div64(5),   // 200 ms / contract
		BaseRPCPrice:      types.Siacoins(1).Div64(1e7), // 100ms / million RPCs
		SectorAccessPrice: types.Siacoins(1).Div64(1e7), // 100ms / million sectors

		Collateral:    types.Siacoins(100).Div64(1 << 40).Div64(blocksPerMonth), // 100 SC / TB / month
		MaxCollateral: types.Siacoins(1000),

		MinStoragePrice: types.Siacoins(50).Div64(1 << 40).Div64(blocksPerMonth), // 50 SC / TB / month
		MinEgressPrice:  types.Siacoins(250).Div64(1 << 40),                      // 250 SC / TB
		MinIngressPrice: types.Siacoins(10).Div64(1 << 40),                       // 10 SC / TB

		PriceTableValidity: 30 * time.Minute,

		AccountExpiry:     30 * 24 * time.Hour, // 30 days
		MaxAccountBalance: types.Siacoins(10),  // 10SC
		WindowSize:        144,                 // 144 blocks

		MaxRegistryEntries: 100000,
	}
	// ErrNoSettings must be returned by the store if the host has no settings yet
	ErrNoSettings = errors.New("no settings found")

	specifierAnnouncement = types.NewSpecifier("HostAnnouncement")
)

// setRateLimit sets the bandwidth rate limit for the host
func (m *ConfigManager) setRateLimit(ingress, egress uint64) {
	var ingressLimit rate.Limit
	if ingress == 0 {
		ingressLimit = rate.Inf
	} else {
		ingressLimit = rate.Limit(ingress)
	}

	var egressLimit rate.Limit
	if egress == 0 {
		egressLimit = rate.Inf
	} else {
		egressLimit = rate.Limit(egress)
	}

	m.ingressLimit.SetLimit(rate.Limit(ingressLimit))
	m.egressLimit.SetLimit(rate.Limit(egressLimit))
}

// Close is a no-op
func (m *ConfigManager) Close() error {
	return nil
}

// Announce announces the host to the network
func (m *ConfigManager) Announce() error {
	// get the current settings
	settings := m.Settings()
	// if no netaddress is set, override the field with the auto-discovered one
	if len(settings.NetAddress) == 0 {
		settings.NetAddress = m.discoveredRHPAddr
	}
	// create a transaction with an announcement
	minerFee := m.tp.RecommendedFee().Mul64(announcementTxnSize)
	txn := types.Transaction{
		ArbitraryData: [][]byte{
			createAnnouncement(m.hostKey, settings.NetAddress),
		},
		MinerFees: []types.Currency{minerFee},
	}

	// fund the transaction
	toSign, release, err := m.wallet.FundTransaction(&txn, minerFee)
	if err != nil {
		return fmt.Errorf("failed to fund transaction: %w", err)
	}
	defer release()
	// sign the transaction
	err = m.wallet.SignTransaction(m.cm.TipState(), &txn, toSign, types.CoveredFields{WholeTransaction: true})
	if err != nil {
		return fmt.Errorf("failed to sign transaction: %w", err)
	}
	// broadcast the transaction
	err = m.tp.AcceptTransactionSet([]types.Transaction{txn})
	if err != nil {
		return fmt.Errorf("failed to broadcast transaction: %w", err)
	}
	m.log.Debug("broadcast announcement", zap.String("transactionID", txn.ID().String()), zap.String("netaddress", settings.NetAddress), zap.String("cost", minerFee.ExactString()))
	return nil
}

// UpdateSettings updates the host's settings.
func (m *ConfigManager) UpdateSettings(s Settings) error {
	// validate DNS settings
	if err := validateDNSSettings(s.DynDNS); err != nil {
		return fmt.Errorf("failed to validate DNS settings: %w", err)
	}

	m.mu.Lock()
	m.settings = s
	m.setRateLimit(s.IngressLimit, s.EgressLimit)
	m.resetDynDNS()
	m.mu.Unlock()
	return m.store.UpdateSettings(s)
}

// Settings returns the host's current settings.
func (m *ConfigManager) Settings() Settings {
	m.mu.Lock()
	defer m.mu.Unlock()
	return m.settings
}

// BandwidthLimiters returns the rate limiters for all traffic
func (m *ConfigManager) BandwidthLimiters() (ingress, egress *rate.Limiter) {
	return m.ingressLimit, m.egressLimit
}

// DiscoveredRHP2Address returns the rhp2 address that was discovered by the gateway
func (m *ConfigManager) DiscoveredRHP2Address() string {
	return m.discoveredRHPAddr
}

func createAnnouncement(priv types.PrivateKey, netaddress string) []byte {
	// encode the announcement
	var buf bytes.Buffer
	pub := priv.PublicKey()
	enc := types.NewEncoder(&buf)
	specifierAnnouncement.EncodeTo(enc)
	enc.WriteString(netaddress)
	pub.UnlockKey().EncodeTo(enc)
	if err := enc.Flush(); err != nil {
		panic(err)
	}
	// hash without the signature
	sigHash := types.HashBytes(buf.Bytes())
	// sign
	sig := priv.SignHash(sigHash)
	sig.EncodeTo(enc)
	if err := enc.Flush(); err != nil {
		panic(err)
	}
	return buf.Bytes()
}

// NewConfigManager initializes a new config manager
func NewConfigManager(dir string, hostKey types.PrivateKey, rhp2Addr string, store Store, cm ChainManager, tp TransactionPool, w Wallet, log *zap.Logger) (*ConfigManager, error) {
	m := &ConfigManager{
		dir:               dir,
		hostKey:           hostKey,
		discoveredRHPAddr: rhp2Addr,

		store:  store,
		log:    log,
		cm:     cm,
		tp:     tp,
		wallet: w,

		// initialize the rate limiters
		ingressLimit: rate.NewLimiter(rate.Inf, defaultBurstSize),
		egressLimit:  rate.NewLimiter(rate.Inf, defaultBurstSize),

		// rhp3 WebSocket TLS
		rhp3WSTLS: &tls.Config{},
	}

	if err := m.reloadCertificates(); err != nil {
		return nil, fmt.Errorf("failed to load rhp3 WebSocket certificates: %w", err)
	}

	settings, err := m.store.Settings()
	if errors.Is(err, ErrNoSettings) {
		if err := store.UpdateSettings(DefaultSettings); err != nil {
			return nil, fmt.Errorf("failed to initialize settings: %w", err)
		}
		settings = DefaultSettings // use the default settings
	} else if err != nil {
		return nil, fmt.Errorf("failed to load settings: %w", err)
	}

	m.settings = settings
	// update the global rate limiters from settings
	m.setRateLimit(settings.IngressLimit, settings.EgressLimit)
	// initialize the dyndns update timer
	m.resetDynDNS()
	return m, nil
}<|MERGE_RESOLUTION|>--- conflicted
+++ resolved
@@ -56,15 +56,8 @@
 		MinEgressPrice  types.Currency `json:"minEgressPrice"`
 		MinIngressPrice types.Currency `json:"minIngressPrice"`
 
-<<<<<<< HEAD
 		PriceTableValidity time.Duration `json:"priceTableValidity"`
 
-		// Bandwidth limiter settings
-		IngressLimit uint64 `json:"ingressLimit"`
-		EgressLimit  uint64 `json:"egressLimit"`
-
-=======
->>>>>>> 5901841b
 		// Registry settings
 		MaxRegistryEntries uint64 `json:"maxRegistryEntries"`
 
