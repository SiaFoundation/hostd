package api

import (
	"bytes"
	"encoding/json"
	"errors"
	"fmt"
	"net/http"
	"os"
	"path/filepath"
	"runtime"
	"strings"
	"time"

	rhp3 "go.sia.tech/core/rhp/v3"
	"go.sia.tech/core/types"
	"go.sia.tech/hostd/build"
	"go.sia.tech/hostd/host/contracts"
	"go.sia.tech/hostd/host/metrics"
	"go.sia.tech/hostd/host/settings"
	"go.sia.tech/hostd/host/storage"
	"go.sia.tech/hostd/internal/disk"
	"go.sia.tech/hostd/internal/prometheus"
	"go.sia.tech/hostd/webhooks"
	"go.sia.tech/jape"
	"go.sia.tech/siad/modules"
	"go.uber.org/zap"
)

const stdTxnSize = 1200 // bytes

var startTime = time.Now()

// checkServerError conditionally writes an error to the response if err is not
// nil.
func (a *api) checkServerError(c jape.Context, context string, err error) bool {
	if err != nil {
		c.Error(err, http.StatusInternalServerError)
		a.log.Warn(context, zap.Error(err))
	}
	return err == nil
}

<<<<<<< HEAD
func (a *api) handleGETHostStatePrometheus(c jape.Context) {
	announcement, err := a.settings.LastAnnouncement()
	if err != nil {
		c.Error(err, http.StatusInternalServerError)
		return
	}

	var buf bytes.Buffer

	text := `hostd_host_state{public_key="%s", walletAddress="%s", starttime="%s", network="%s", version="%s", commit="%s",os="%s", buildtime="%s", lastAnnouncement_index_id="%s", lastAnnouncement_publicKey="%s", lastAnnouncement_address="%s"} 1
hostd_lastAnnouncement_index_height %d`
	fmt.Fprintf(&buf, text, a.hostKey, a.wallet.Address().String(), startTime,
		build.NetworkName(), build.Version(), build.Commit(), runtime.GOOS, build.Time(),
		announcement.Index.ID, announcement.PublicKey.String(), announcement.Address,
		announcement.Index.Height)

	c.ResponseWriter.Write(buf.Bytes())
=======
func (a *api) writeResponse(c jape.Context, code int, resp any) {
	var responseFormat string
	if err := c.DecodeForm("response", &responseFormat); err != nil {
		return
	}

	if resp != nil {
		switch responseFormat {
		case "prometheus":
			v, ok := resp.(prometheus.Marshaller)
			if !ok {
				err := fmt.Errorf("response does not implement prometheus.Marshaller %T", resp)
				c.Error(err, http.StatusInternalServerError)
				a.log.Error("response does not implement prometheus.Marshaller", zap.Stack("stack"), zap.Error(err))
				return
			}

			enc := prometheus.NewEncoder(c.ResponseWriter)
			if err := enc.Append(v); err != nil {
				a.log.Error("failed to marshal prometheus response", zap.Error(err))
				return
			}
		default:
			c.Encode(resp)
		}
	}
>>>>>>> 5a024a71
}

func (a *api) handleGETHostState(c jape.Context) {
	announcement, err := a.settings.LastAnnouncement()
	if err != nil {
		c.Error(err, http.StatusInternalServerError)
		return
	}

	a.writeResponse(c, http.StatusOK, HostState{
		Name:             a.name,
		PublicKey:        a.hostKey,
		WalletAddress:    a.wallet.Address(),
		StartTime:        startTime,
		LastAnnouncement: announcement,
		BuildState: BuildState{
			Network:   build.NetworkName(),
			Version:   build.Version(),
			Commit:    build.Commit(),
			OS:        runtime.GOOS,
			BuildTime: build.Time(),
		},
	})
}

func (a *api) handleGETConsensusStatePrometheus(c jape.Context) {
	bitSet := a.chain.Synced()
	var bitSetVar int8
	if bitSet {
		bitSetVar = 1
	}

	var buf bytes.Buffer

	text := `hostd_consensus_state_synced %d
hostd_consensus_state_chain_index_height %d
hostd_consensus_state_chain_index_height_exp1{synced="%d"} %d
hostd_consensus_state_chain_index_height_exp2{synced="%d" id="%s"} %d`
	fmt.Fprintf(&buf, text,
		bitSetVar,
		a.chain.TipState().Index.Height,
		bitSetVar, a.chain.TipState().Index.Height,
		bitSetVar, a.chain.TipState().Index.ID, a.chain.TipState().Index.Height)

	c.ResponseWriter.Write(buf.Bytes())
}

func (a *api) handleGETConsensusState(c jape.Context) {
	a.writeResponse(c, http.StatusOK, ConsensusState{
		Synced:     a.chain.Synced(),
		ChainIndex: a.chain.TipState().Index,
	})
}

func (a *api) handleGETSyncerAddrPrometheus(c jape.Context) {
	var buf bytes.Buffer

	text := `hostd_syncer_address{address="%s"} 1`
	fmt.Fprintf(&buf, text, string(a.syncer.Address()))

	c.ResponseWriter.Write(buf.Bytes())
}

func (a *api) handleGETSyncerAddr(c jape.Context) {
	c.Encode(string(a.syncer.Address()))
}

func (a *api) handleGETSyncerPeersPrometheus(c jape.Context) {
	p := a.syncer.Peers()
	resulttext := ""
	for i, peer := range p {
		synced_peer := fmt.Sprintf(`hostd_syncer_peer{address="%s", version="%s"} 1`, string(peer.NetAddress), peer.Version)
		if i != len(p)-1 {
			synced_peer = synced_peer + "\n"
		}
		resulttext = resulttext + synced_peer
	}
	var resultbuffer bytes.Buffer
	resultbuffer.WriteString(resulttext)
	c.ResponseWriter.Write(resultbuffer.Bytes())
}

func (a *api) handleGETSyncerPeers(c jape.Context) {
	p := a.syncer.Peers()
	peers := make([]Peer, len(p))
	for i, peer := range p {
		peers[i] = Peer{
			Address: string(peer.NetAddress),
			Version: peer.Version,
		}
	}
	c.Encode(peers)
}

func (a *api) handlePUTSyncerPeer(c jape.Context) {
	var req SyncerConnectRequest
	if err := c.Decode(&req); err != nil {
		return
	}
	err := a.syncer.Connect(modules.NetAddress(req.Address))
	a.checkServerError(c, "failed to connect to peer", err)
}

func (a *api) handleDeleteSyncerPeer(c jape.Context) {
	var addr modules.NetAddress
	if err := c.DecodeParam("address", &addr); err != nil {
		return
	}
	err := a.syncer.Disconnect(addr)
	a.checkServerError(c, "failed to disconnect from peer", err)
}

func (a *api) handleGETAlertsPrometheus(c jape.Context) {
	alerts := a.alerts.Active()

	resulttext := ""
	for i, alert := range alerts {
		alerttext := fmt.Sprintf(`hostd_alert{severity="%s", message="%s"} 1`,
			alert.Severity.String(), alert.Message,
		)
		if i != len(alerts)-1 {
			alerttext = alerttext + "\n"
		}
		resulttext = resulttext + alerttext
	}

	var resultbuffer bytes.Buffer
	resultbuffer.WriteString(resulttext)
	c.ResponseWriter.Write(resultbuffer.Bytes())
}

func (a *api) handleGETAlerts(c jape.Context) {
	c.Encode(a.alerts.Active())
}

func (a *api) handlePOSTAlertsDismiss(c jape.Context) {
	var ids []types.Hash256
	if err := c.Decode(&ids); err != nil {
		return
	} else if len(ids) == 0 {
		c.Error(errors.New("no alerts to dismiss"), http.StatusBadRequest)
		return
	}
	a.alerts.Dismiss(ids...)
}

func (a *api) handlePOSTAnnounce(c jape.Context) {
	err := a.settings.Announce()
	a.checkServerError(c, "failed to announce", err)
}

func (a *api) handleGETSettingsPrometheus(c jape.Context) {
	var buf bytes.Buffer

	bitSet := a.settings.Settings().AcceptingContracts
	var acceptingContracts int8
	if bitSet {
		acceptingContracts = 1
	}

	bitSet = a.settings.Settings().DDNS.IPv4
	var ddnsIPv4 int8
	if bitSet {
		ddnsIPv4 = 1
	}

	bitSet = a.settings.Settings().DDNS.IPv6
	var ddnsIPv6 int8
	if bitSet {
		ddnsIPv6 = 1
	}

	settings := a.settings.Settings()

	tags := ""
	if settings.NetAddress != "" {
		tags = "{net_address=\"" + settings.NetAddress + "\""
	}

	if settings.DDNS.Provider != "" {
		if tags == "" {
			tags = "{provider=\"" + settings.DDNS.Provider + "\"}"
		} else {
			tags = tags + ", provider=\"" + settings.DDNS.Provider + "\"}"
		}
	} else {
		if settings.NetAddress != "" {
			tags = tags + "}"
		}
	}

	text := `hostd_settings_accepting_contracts%s %d
hostd_settings_max_contract_duration%s %d
hostd_settings_window_size%s %d
hostd_settings_contract_price%s %s
hostd_settings_baserpc_price%s %s
hostd_settings_sectoraccess_price%s %s
hostd_settings_collateral_multiplier%s %f
hostd_settings_max_collateral%s %s
hostd_settings_storage_price%s %s
hostd_settings_egress_price%s %s
hostd_settings_ingress_price%s %s
hostd_settings_pricetable_validity%s %f
hostd_settings_max_registry_entries%s %d
hostd_settings_account_expiry%s %f
hostd_settings_max_account_balance%s %s
hostd_settings_ingress_limit%s %d
hostd_settings_egress_limit%s %d
hostd_settings_ddns_ipv4%s %d
hostd_settings_ddns_ipv6%s %d
hostd_settings_sector_cache_size%s %d
hostd_settings_revision%s %d`

	fmt.Fprintf(&buf, text,
		tags, acceptingContracts,
		tags, settings.MaxContractDuration,
		tags, settings.WindowSize,
		tags, settings.ContractPrice.ExactString(),
		tags, settings.BaseRPCPrice.ExactString(),
		tags, settings.SectorAccessPrice.ExactString(),
		tags, settings.CollateralMultiplier,
		tags, settings.MaxCollateral.ExactString(),
		tags, settings.StoragePrice.ExactString(),
		tags, settings.EgressPrice.ExactString(),
		tags, settings.IngressPrice.ExactString(),
		tags, settings.PriceTableValidity.Hours(),
		tags, settings.MaxRegistryEntries,
		tags, settings.AccountExpiry.Hours(),
		tags, settings.MaxAccountBalance.ExactString(),
		tags, settings.IngressLimit,
		tags, settings.EgressLimit,
		tags, ddnsIPv4,
		tags, ddnsIPv6,
		tags, settings.SectorCacheSize,
		tags, settings.Revision,
	)

	c.ResponseWriter.Write(buf.Bytes())
}

func (a *api) handleGETSettings(c jape.Context) {
	hs := HostSettings(a.settings.Settings())
	a.writeResponse(c, http.StatusOK, hs)
}

func (a *api) handlePATCHSettings(c jape.Context) {
	buf, err := json.Marshal(a.settings.Settings())
	if !a.checkServerError(c, "failed to marshal existing settings", err) {
		return
	}
	var current map[string]any
	err = json.Unmarshal(buf, &current)
	if !a.checkServerError(c, "failed to unmarshal existing settings", err) {
		return
	}

	var req map[string]any
	if err := c.Decode(&req); err != nil {
		return
	}

	err = patchSettings(current, req)
	if !a.checkServerError(c, "failed to patch settings", err) {
		return
	}

	buf, err = json.Marshal(current)
	if !a.checkServerError(c, "failed to marshal patched settings", err) {
		return
	}

	var settings settings.Settings
	if err := json.Unmarshal(buf, &settings); err != nil {
		c.Error(err, http.StatusBadRequest)
		return
	}

	err = a.settings.UpdateSettings(settings)
	if !a.checkServerError(c, "failed to update settings", err) {
		return
	}

	// Resize the cache based on the updated settings
	a.volumes.ResizeCache(settings.SectorCacheSize)

	c.Encode(a.settings.Settings())
}

func (a *api) handlePUTDDNSUpdate(c jape.Context) {
	err := a.settings.UpdateDDNS(true)
	a.checkServerError(c, "failed to update dynamic DNS", err)
}

func (a *api) handleGETMetricsPrometheus(c jape.Context) {
	var timestamp time.Time
	if err := c.DecodeForm("timestamp", &timestamp); err != nil {
		return
	} else if timestamp.IsZero() {
		timestamp = time.Now()
	}

	metrics, err := a.metrics.Metrics(timestamp)
	if !a.checkServerError(c, "failed to get metrics", err) {
		return
	}

	var buf bytes.Buffer
	text := `hostd_metrics_accounts_active %d
hostd_metrics_accounts_balance %s
hostd_metrics_revenue_potential_rpc %s
hostd_metrics_revenue_potential_storage %s
hostd_metrics_revenue_potential_ingress %s
hostd_metrics_revenue_potential_egress %s
hostd_metrics_revenue_potential_registry_read %s
hostd_metrics_revenue_potential_registry_write %s
hostd_metrics_revenue_earned_rpc %s
hostd_metrics_revenue_earned_storage %s
hostd_metrics_revenue_earned_ingress %s
hostd_metrics_revenue_earned_egress %s
hostd_metrics_revenue_earned_registry_read %s
hostd_metrics_revenue_earned_registry_write %s
hostd_metrics_pricing_contract_price %s
hostd_metrics_pricing_ingress_price %s
hostd_metrics_pricing_egress_price %s
hostd_metrics_pricing_baserpc_price %s
hostd_metrics_pricing_sector_access_price %s
hostd_metrics_pricing_storage_price %s
hostd_metrics_pricing_collateral_multiplier %f
hostd_metrics_contracts_pending %d
hostd_metrics_contracts_active %d
hostd_metrics_contracts_rejected %d
hostd_metrics_contracts_failed %d
hostd_metrics_contracts_successful %d
hostd_metrics_contracts_locked_collateral %s
hostd_metrics_contracts_risked_collateral %s
hostd_metrics_storage_total_sectors %d
hostd_metrics_storage_physical_sectors %d
hostd_metrics_storage_contract_sectors %d
hostd_metrics_storage_temp_sectors %d
hostd_metrics_storage_reads %d
hostd_metrics_storage_writes %d
hostd_metrics_storage_sector_cache_hits %d
hostd_metrics_storage_sector_cache_misses %d
hostd_metrics_registry_entries %d
hostd_metrics_registry_max_entries %d
hostd_metrics_registry_reads %d
hostd_metrics_registry_writes %d
hostd_metrics_data_rhp3_ingress %d
hostd_metrics_data_rhp3_egress %d
hostd_metrics_balance %s`
	fmt.Fprintf(&buf, text, metrics.Accounts.Active, metrics.Accounts.Balance.ExactString(), metrics.Revenue.Potential.RPC.ExactString(),
		metrics.Revenue.Potential.Storage.ExactString(), metrics.Revenue.Potential.Ingress.ExactString(), metrics.Revenue.Potential.Egress.ExactString(),
		metrics.Revenue.Potential.RegistryRead.ExactString(), metrics.Revenue.Potential.RegistryWrite.ExactString(), metrics.Revenue.Earned.RPC.ExactString(),
		metrics.Revenue.Earned.Storage.ExactString(), metrics.Revenue.Earned.Ingress.ExactString(), metrics.Revenue.Earned.Egress.ExactString(),
		metrics.Revenue.Earned.RegistryRead.ExactString(), metrics.Revenue.Earned.RegistryWrite.ExactString(),
		metrics.Pricing.ContractPrice.ExactString(), metrics.Pricing.IngressPrice.ExactString(), metrics.Pricing.EgressPrice.ExactString(),
		metrics.Pricing.BaseRPCPrice.ExactString(), metrics.Pricing.SectorAccessPrice.ExactString(), metrics.Pricing.StoragePrice.ExactString(),
		metrics.Pricing.CollateralMultiplier, metrics.Contracts.Pending, metrics.Contracts.Active, metrics.Contracts.Rejected, metrics.Contracts.Failed,
		metrics.Contracts.Successful, metrics.Contracts.LockedCollateral.ExactString(), metrics.Contracts.RiskedCollateral.ExactString(), metrics.Storage.TotalSectors,
		metrics.Storage.PhysicalSectors, metrics.Storage.ContractSectors, metrics.Storage.TempSectors, metrics.Storage.Reads, metrics.Storage.Writes, metrics.Storage.SectorCacheHits,
		metrics.Storage.SectorCacheMisses, metrics.Registry.Entries, metrics.Registry.MaxEntries, metrics.Registry.Reads, metrics.Registry.Writes,
		metrics.Data.RHP.Ingress, metrics.Data.RHP.Egress, metrics.Balance.ExactString(),
	)

	c.ResponseWriter.Write(buf.Bytes())
}

func (a *api) handleGETMetrics(c jape.Context) {
	var timestamp time.Time
	if err := c.DecodeForm("timestamp", &timestamp); err != nil {
		return
	} else if timestamp.IsZero() {
		timestamp = time.Now()
	}

	metrics, err := a.metrics.Metrics(timestamp)
	if !a.checkServerError(c, "failed to get metrics", err) {
		return
	}

	a.writeResponse(c, http.StatusOK, Metrics(metrics))
}

func (a *api) handleGETPeriodMetrics(c jape.Context) {
	var interval metrics.Interval
	if err := c.DecodeParam("period", &interval); err != nil {
		return
	}
	var start time.Time
	var periods int
	if err := c.DecodeForm("start", &start); err != nil {
		return
	} else if err := c.DecodeForm("periods", &periods); err != nil {
		return
	} else if start.IsZero() {
		c.Error(errors.New("start time cannot be zero"), http.StatusBadRequest)
		return
	} else if start.After(time.Now()) {
		c.Error(errors.New("start time cannot be in the future"), http.StatusBadRequest)
	}

	start, err := metrics.Normalize(start, interval)
	if err != nil {
		c.Error(err, http.StatusBadRequest)
		return
	}

	if periods == 0 {
		// if periods is 0 calculate the number of periods between start and now
		switch interval {
		case metrics.Interval5Minutes:
			periods = int(time.Now().Truncate(5*time.Minute).Sub(start)/(5*time.Minute)) + 1
		case metrics.Interval15Minutes:
			periods = int(time.Now().Truncate(15*time.Minute).Sub(start)/(15*time.Minute)) + 1
		case metrics.IntervalHourly:
			periods = int(time.Now().Truncate(time.Hour).Sub(start)/time.Hour) + 1
		case metrics.IntervalDaily:
			y, m, d := time.Now().Date()
			end := time.Date(y, m, d, 0, 0, 0, 0, start.Location())
			periods = int(end.Sub(start)/(24*time.Hour)) + 1
		case metrics.IntervalWeekly:
			end := time.Now()
			y, m, d := end.Date()
			end = time.Date(y, m, d+int(end.Weekday()), 0, 0, 0, 0, start.Location())
			periods = int(end.Sub(start)/(7*24*time.Hour)) + 1
		case metrics.IntervalMonthly:
			y, m, _ := start.Date()
			y1, m1, _ := time.Now().Date()
			periods = int((y1-y)*12+int(m1-m)) + 1
		case metrics.IntervalYearly:
			y, _, _ := start.Date()
			y1, _, _ := time.Now().Date()
			periods = int(y1-y) + 1
		}
	}

	period, err := a.metrics.PeriodMetrics(start, periods, interval)
	if !a.checkServerError(c, "failed to get metrics", err) {
		return
	}
	c.Encode(period)
}

func (a *api) handlePostContracts(c jape.Context) {
	var filter contracts.ContractFilter
	if err := c.Decode(&filter); err != nil {
		return
	}

	if filter.Limit <= 0 || filter.Limit > 500 {
		filter.Limit = 500
	}

	contracts, count, err := a.contracts.Contracts(filter)
	if !a.checkServerError(c, "failed to get contracts", err) {
		return
	}
	c.Encode(ContractsResponse{
		Contracts: contracts,
		Count:     count,
	})
}

func (a *api) handleGETContract(c jape.Context) {
	var id types.FileContractID
	if err := c.DecodeParam("id", &id); err != nil {
		return
	}
	contract, err := a.contracts.Contract(id)
	if errors.Is(err, contracts.ErrNotFound) {
		c.Error(err, http.StatusNotFound)
		return
	} else if !a.checkServerError(c, "failed to get contract", err) {
		return
	}
	c.Encode(contract)
}

func (a *api) handleGETVolume(c jape.Context) {
	var id int64
	if err := c.DecodeParam("id", &id); err != nil {
		return
	} else if id < 0 {
		c.Error(errors.New("invalid volume id"), http.StatusBadRequest)
		return
	}

	volume, err := a.volumes.Volume(id)
	if errors.Is(err, storage.ErrVolumeNotFound) {
		c.Error(err, http.StatusNotFound)
		return
	} else if !a.checkServerError(c, "failed to get volume", err) {
		return
	}
	c.Encode(toJSONVolume(volume))
}

func (a *api) handlePUTVolume(c jape.Context) {
	var id int64
	if err := c.DecodeParam("id", &id); err != nil {
		return
	} else if id < 0 {
		c.Error(errors.New("invalid volume id"), http.StatusBadRequest)
		return
	}

	var req UpdateVolumeRequest
	if err := c.Decode(&req); err != nil {
		return
	}

	err := a.volumes.SetReadOnly(id, req.ReadOnly)
	if errors.Is(err, storage.ErrVolumeNotFound) {
		c.Error(err, http.StatusNotFound)
		return
	}
	a.checkServerError(c, "failed to update volume", err)
}

func (a *api) handleDeleteSector(c jape.Context) {
	var root types.Hash256
	if err := c.DecodeParam("root", &root); err != nil {
		return
	}
	err := a.volumes.RemoveSector(root)
	a.checkServerError(c, "failed to remove sector", err)
}

func (a *api) handleGETWalletPrometheus(c jape.Context) {
	spendable, confirmed, unconfirmed, err := a.wallet.Balance()
	if !a.checkServerError(c, "failed to get wallet", err) {
		return
	}

	var buf bytes.Buffer

	text := `hostd_wallet_scan_height{address="%s"} %d
hostd_wallet_spendable{address="%s"} %s
hostd_wallet_confirmed{address="%s"} %s
hostd_wallet_unconfirmed{address="%s"} %s`
	fmt.Fprintf(&buf, text, a.wallet.Address().String(), a.wallet.ScanHeight(),
		a.wallet.Address().String(), spendable.ExactString(),
		a.wallet.Address().String(), confirmed.ExactString(),
		a.wallet.Address().String(), unconfirmed.ExactString())

	c.ResponseWriter.Write(buf.Bytes())
}

func (a *api) handleGETWallet(c jape.Context) {
	spendable, confirmed, unconfirmed, err := a.wallet.Balance()
	if !a.checkServerError(c, "failed to get wallet", err) {
		return
	}
	a.writeResponse(c, http.StatusOK, WalletResponse{
		ScanHeight:  a.wallet.ScanHeight(),
		Address:     a.wallet.Address(),
		Spendable:   spendable,
		Confirmed:   confirmed,
		Unconfirmed: unconfirmed,
	})
}

func (a *api) handleGETWalletTransactionsPrometheus(c jape.Context) {
	limit, offset := parseLimitParams(c, 100, 500)

	transactions, err := a.wallet.Transactions(limit, offset)
	if !a.checkServerError(c, "failed to get wallet transactions", err) {
		return
	}

	resulttext := ""
	for i, transaction := range transactions {
		txid := strings.Split(transaction.ID.String(), ":")[1]
		total, underflow := transaction.Inflow.SubWithUnderflow(transaction.Outflow)
		bitSetVar := 0
		if underflow {
			total, _ = transaction.Outflow.SubWithUnderflow(transaction.Inflow)
			bitSetVar = 1
		}
		txtext := fmt.Sprintf(`hostd_wallet_transaction_inflow{txid="%s"} %s
hostd_wallet_transaction_outflow{txid="%s"} %s
hostd_wallet_transaction_total{txid="%s", underflow="%d"} %s`,
			txid, transaction.Inflow.ExactString(),
			txid, transaction.Outflow.ExactString(),
			txid, bitSetVar, total.ExactString(),
		)
		if i != len(transactions)-1 {
			txtext = txtext + "\n"
		}
		resulttext = resulttext + txtext
	}

	var resultbuffer bytes.Buffer
	resultbuffer.WriteString(resulttext)
	c.ResponseWriter.Write(resultbuffer.Bytes())
}

func (a *api) handleGETWalletTransactions(c jape.Context) {
	limit, offset := parseLimitParams(c, 100, 500)

	transactions, err := a.wallet.Transactions(limit, offset)
	if !a.checkServerError(c, "failed to get wallet transactions", err) {
		return
	}
	c.Encode(transactions)
}

func (a *api) handleGETWalletPendingPrometheus(c jape.Context) {
	pending_transactions, err := a.wallet.UnconfirmedTransactions()
	if !a.checkServerError(c, "failed to get wallet pending", err) {
		return
	}

	resulttext := ""
	for i, transaction := range pending_transactions {
		txid := strings.Split(transaction.ID.String(), ":")[1]
		total, underflow := transaction.Inflow.SubWithUnderflow(transaction.Outflow)
		bitSetVar := 0
		if underflow {
			total, _ = transaction.Outflow.SubWithUnderflow(transaction.Inflow)
			bitSetVar = 1
		}
		txtext := fmt.Sprintf(`hostd_wallet_transaction_pending_inflow{txid="%s"} %s
hostd_wallet_transaction_pending_outflow{txid="%s"} %s
hostd_wallet_transaction_pending_total{txid="%s", underflow="%d"} %s`,
			txid, transaction.Inflow.ExactString(),
			txid, transaction.Outflow.ExactString(),
			txid, bitSetVar, total.ExactString(),
		)
		if i != len(pending_transactions)-1 {
			txtext = txtext + "\n"
		}
		resulttext = resulttext + txtext
	}

	var resultbuffer bytes.Buffer
	resultbuffer.WriteString(resulttext)
	c.ResponseWriter.Write(resultbuffer.Bytes())
}

func (a *api) handleGETWalletPending(c jape.Context) {
	pending, err := a.wallet.UnconfirmedTransactions()
	if !a.checkServerError(c, "failed to get wallet pending", err) {
		return
	}
	c.Encode(pending)
}

func (a *api) handlePOSTWalletSend(c jape.Context) {
	var req WalletSendSiacoinsRequest
	if err := c.Decode(&req); err != nil {
		return
	} else if req.Address == types.VoidAddress {
		c.Error(errors.New("cannot send to void address"), http.StatusBadRequest)
		return
	}

	// estimate miner fee
	feePerByte := a.tpool.RecommendedFee()
	minerFee := feePerByte.Mul64(stdTxnSize)
	if req.SubtractMinerFee {
		var underflow bool
		req.Amount, underflow = req.Amount.SubWithUnderflow(minerFee)
		if underflow {
			c.Error(fmt.Errorf("amount must be greater than miner fee: %s", minerFee), http.StatusBadRequest)
			return
		}
	}

	// build transaction
	txn := types.Transaction{
		MinerFees: []types.Currency{minerFee},
		SiacoinOutputs: []types.SiacoinOutput{
			{Address: req.Address, Value: req.Amount},
		},
	}
	// fund and sign transaction
	toSign, release, err := a.wallet.FundTransaction(&txn, req.Amount.Add(minerFee))
	if !a.checkServerError(c, "failed to fund transaction", err) {
		return
	}
	defer release()
	err = a.wallet.SignTransaction(a.chain.TipState(), &txn, toSign, types.CoveredFields{WholeTransaction: true})
	if !a.checkServerError(c, "failed to sign transaction", err) {
		return
	}
	// broadcast transaction
	err = a.tpool.AcceptTransactionSet([]types.Transaction{txn})
	if !a.checkServerError(c, "failed to broadcast transaction", err) {
		return
	}
	c.Encode(txn.ID())
}

func (a *api) handleGETSystemDir(c jape.Context) {
	var path string
	if err := c.DecodeForm("path", &path); err != nil {
		return
	}

	if runtime.GOOS == "windows" {
		// special handling for / on Windows
		if path == `/` || path == `\` {
			drives, err := disk.Drives()
			if !a.checkServerError(c, "failed to get drives", err) {
				return
			}
			c.Encode(SystemDirResponse{
				Path:        path,
				Directories: drives,
			})
			return
		}

		// add a trailing slash to the root path
		if len(path) == 2 && path[1] == ':' && ('a' <= path[0] && path[0] <= 'z' || 'A' <= path[0] && path[0] <= 'Z') {
			path += string(filepath.Separator)
		}
	}

	switch path {
	case "~":
		var err error
		path, err = os.UserHomeDir()
		if err != nil || len(path) == 0 {
			a.log.Debug("failed to get home dir", zap.Error(err), zap.String("path", path))
			// try to get the working directory instead
			path, err = os.Getwd()
			if err != nil {
				c.Error(fmt.Errorf("failed to get home dir: %w", err), http.StatusInternalServerError)
				return
			}
		}
	case ".", "":
		var err error
		path, err = os.Getwd()
		if err != nil {
			c.Error(fmt.Errorf("failed to get working dir: %w", err), http.StatusInternalServerError)
			return
		}
	}

	path = filepath.Clean(path)
	if !filepath.IsAbs(path) {
		c.Error(errors.New("path must be absolute"), http.StatusBadRequest)
		return
	}
	dir, err := os.ReadDir(path)
	if errors.Is(err, os.ErrNotExist) {
		c.Error(fmt.Errorf("path does not exist: %w", err), http.StatusNotFound)
		return
	} else if !a.checkServerError(c, "failed to read dir", err) {
		return
	}

	// get disk usage
	free, total, err := disk.Usage(path)
	if !a.checkServerError(c, "failed to get disk usage", err) {
		return
	}

	resp := SystemDirResponse{
		Path:       path,
		FreeBytes:  free,
		TotalBytes: total,
	}

	for _, entry := range dir {
		if entry.IsDir() {
			resp.Directories = append(resp.Directories, entry.Name())
		}
	}
	c.Encode(resp)
}

func (a *api) handlePUTSystemDir(c jape.Context) {
	var req CreateDirRequest
	if err := c.Decode(&req); err != nil {
		return
	}
	a.checkServerError(c, "failed to create dir", os.MkdirAll(req.Path, 0775))
}

func (a *api) handleGETTPoolFeePrometheus(c jape.Context) {
	var buf bytes.Buffer

	text := `hostd_tpool_fee %s`
	fmt.Fprintf(&buf, text, a.tpool.RecommendedFee().ExactString())

	c.ResponseWriter.Write(buf.Bytes())
}

func (a *api) handleGETTPoolFee(c jape.Context) {
	c.Encode(a.tpool.RecommendedFee())
}

func (a *api) handleGETAccountsPrometheus(c jape.Context) {
	limit, offset := parseLimitParams(c, 100, 500)
	accounts, err := a.accounts.Accounts(limit, offset)
	if !a.checkServerError(c, "failed to get accounts", err) {
		return
	}

	resulttext := ""
	for i, account := range accounts {
		accid := strings.Split(account.ID.String(), ":")[1]
		acctext := fmt.Sprintf(`hostd_account_balance{accid="%s"} %s`,
			accid, account.Balance.ExactString(),
		)
		if i != len(accounts)-1 {
			acctext = acctext + "\n"
		}
		resulttext = resulttext + acctext
	}

	var resultbuffer bytes.Buffer
	resultbuffer.WriteString(resulttext)
	c.ResponseWriter.Write(resultbuffer.Bytes())
}

func (a *api) handleGETAccounts(c jape.Context) {
	limit, offset := parseLimitParams(c, 100, 500)
	accounts, err := a.accounts.Accounts(limit, offset)
	if !a.checkServerError(c, "failed to get accounts", err) {
		return
	}
	c.Encode(accounts)
}

func (a *api) handleGETAccountFunding(c jape.Context) {
	var account rhp3.Account
	if err := c.DecodeParam("account", &account); err != nil {
		return
	}
	funding, err := a.accounts.AccountFunding(account)
	if !a.checkServerError(c, "failed to get account funding", err) {
		return
	}
	c.Encode(funding)
}

func (a *api) handleGETWebhooks(c jape.Context) {
	hooks, err := a.webhooks.WebHooks()
	if err != nil {
		c.Error(err, http.StatusInternalServerError)
		return
	}
	c.Encode(hooks)
}

func (a *api) handlePOSTWebhooks(c jape.Context) {
	var req RegisterWebHookRequest
	if err := c.Decode(&req); err != nil {
		return
	}

	hook, err := a.webhooks.RegisterWebHook(req.CallbackURL, req.Scopes)
	if err != nil {
		c.Error(err, http.StatusInternalServerError)
		return
	}
	c.Encode(hook)
}

func (a *api) handlePUTWebhooks(c jape.Context) {
	var id int64
	if err := c.DecodeParam("id", &id); err != nil {
		return
	}
	var req RegisterWebHookRequest
	if err := c.Decode(&req); err != nil {
		return
	}

	_, err := a.webhooks.UpdateWebHook(id, req.CallbackURL, req.Scopes)
	if err != nil {
		c.Error(err, http.StatusInternalServerError)
		return
	}
}

func (a *api) handlePOSTWebhooksTest(c jape.Context) {
	var id int64
	if err := c.DecodeParam("id", &id); err != nil {
		return
	}

	if err := a.webhooks.BroadcastToWebhook(id, "test", webhooks.ScopeTest, nil); err != nil {
		c.Error(err, http.StatusInternalServerError)
		return
	}
}

func (a *api) handleDELETEWebhooks(c jape.Context) {
	var id int64
	if err := c.DecodeParam("id", &id); err != nil {
		return
	}

	err := a.webhooks.RemoveWebHook(id)
	if err != nil {
		c.Error(err, http.StatusInternalServerError)
		return
	}
}

func parseLimitParams(c jape.Context, defaultLimit, maxLimit int) (limit, offset int) {
	if err := c.DecodeForm("limit", &limit); err != nil {
		return
	} else if err := c.DecodeForm("offset", &offset); err != nil {
		return
	}
	if limit > maxLimit {
		limit = maxLimit
	} else if limit <= 0 {
		limit = defaultLimit
	}

	if offset < 0 {
		offset = 0
	}
	return
}

func toJSONVolume(vol storage.VolumeMeta) VolumeMeta {
	jvm := VolumeMeta{
		VolumeMeta: vol,
	}
	for _, err := range vol.Errors {
		jvm.Errors = append(jvm.Errors, err)
	}
	return jvm
}<|MERGE_RESOLUTION|>--- conflicted
+++ resolved
@@ -20,7 +20,6 @@
 	"go.sia.tech/hostd/host/settings"
 	"go.sia.tech/hostd/host/storage"
 	"go.sia.tech/hostd/internal/disk"
-	"go.sia.tech/hostd/internal/prometheus"
 	"go.sia.tech/hostd/webhooks"
 	"go.sia.tech/jape"
 	"go.sia.tech/siad/modules"
@@ -41,25 +40,6 @@
 	return err == nil
 }
 
-<<<<<<< HEAD
-func (a *api) handleGETHostStatePrometheus(c jape.Context) {
-	announcement, err := a.settings.LastAnnouncement()
-	if err != nil {
-		c.Error(err, http.StatusInternalServerError)
-		return
-	}
-
-	var buf bytes.Buffer
-
-	text := `hostd_host_state{public_key="%s", walletAddress="%s", starttime="%s", network="%s", version="%s", commit="%s",os="%s", buildtime="%s", lastAnnouncement_index_id="%s", lastAnnouncement_publicKey="%s", lastAnnouncement_address="%s"} 1
-hostd_lastAnnouncement_index_height %d`
-	fmt.Fprintf(&buf, text, a.hostKey, a.wallet.Address().String(), startTime,
-		build.NetworkName(), build.Version(), build.Commit(), runtime.GOOS, build.Time(),
-		announcement.Index.ID, announcement.PublicKey.String(), announcement.Address,
-		announcement.Index.Height)
-
-	c.ResponseWriter.Write(buf.Bytes())
-=======
 func (a *api) writeResponse(c jape.Context, code int, resp any) {
 	var responseFormat string
 	if err := c.DecodeForm("response", &responseFormat); err != nil {
@@ -68,25 +48,10 @@
 
 	if resp != nil {
 		switch responseFormat {
-		case "prometheus":
-			v, ok := resp.(prometheus.Marshaller)
-			if !ok {
-				err := fmt.Errorf("response does not implement prometheus.Marshaller %T", resp)
-				c.Error(err, http.StatusInternalServerError)
-				a.log.Error("response does not implement prometheus.Marshaller", zap.Stack("stack"), zap.Error(err))
-				return
-			}
-
-			enc := prometheus.NewEncoder(c.ResponseWriter)
-			if err := enc.Append(v); err != nil {
-				a.log.Error("failed to marshal prometheus response", zap.Error(err))
-				return
-			}
 		default:
 			c.Encode(resp)
 		}
 	}
->>>>>>> 5a024a71
 }
 
 func (a *api) handleGETHostState(c jape.Context) {
@@ -870,6 +835,25 @@
 	a.checkServerError(c, "failed to create dir", os.MkdirAll(req.Path, 0775))
 }
 
+func (a *api) handleGETHostStatePrometheus(c jape.Context) {
+	announcement, err := a.settings.LastAnnouncement()
+	if err != nil {
+		c.Error(err, http.StatusInternalServerError)
+		return
+	}
+
+	var buf bytes.Buffer
+
+	text := `hostd_host_state{public_key="%s", walletAddress="%s", starttime="%s", network="%s", version="%s", commit="%s",os="%s", buildtime="%s", lastAnnouncement_index_id="%s", lastAnnouncement_publicKey="%s", lastAnnouncement_address="%s"} 1
+hostd_lastAnnouncement_index_height %d`
+	fmt.Fprintf(&buf, text, a.hostKey, a.wallet.Address().String(), startTime,
+		build.NetworkName(), build.Version(), build.Commit(), runtime.GOOS, build.Time(),
+		announcement.Index.ID, announcement.PublicKey.String(), announcement.Address,
+		announcement.Index.Height)
+
+	c.ResponseWriter.Write(buf.Bytes())
+}
+
 func (a *api) handleGETTPoolFeePrometheus(c jape.Context) {
 	var buf bytes.Buffer
 
