--- conflicted
+++ resolved
@@ -12,18 +12,10 @@
 	logFileEnvVariable    = "HOSTD_LOG_FILE"
 	configPathEnvVariable = "HOSTD_CONFIG_FILE"
 
-<<<<<<< HEAD
 	defaultAPIAddr        = ":9980"
 	defaultGatewayAddr    = ":9981"
 	defaultRHP2Addr       = ":9982"
 	defaultRHP3TCPAddr    = ":9983"
 	defaultRHP3WSAddr     = ":9984"
 	defaultPrometheusAddr = ":9985"
-=======
-	defaultAPIAddr     = "localhost:9980"
-	defaultGatewayAddr = ":9981"
-	defaultRHP2Addr    = ":9982"
-	defaultRHP3TCPAddr = ":9983"
-	defaultRHP3WSAddr  = ":9984"
->>>>>>> 9f4c18361e4b37bd4c64e2dd7a90af578ae39aba
 )